---
title: "Account Management"
sidebarTitle: "Account Management"
icon: "user"
---

import ContactSupportSnippet from "/snippets/contact-support.mdx";

### Creating an account

Novu supports [US](https://dashboard.novu.co/auth/signup?utm_campaign=docs-gs-help-account-mgmt) and [EU](https://eu.dashboard.novu.co/auth/signup?utm_campaign=docs-gs-help-account-mgmt) regions based on where you want your data to be stored. In both the regions, a new account can be created using Github or Email and Password. If you are looking for other ways to signup on Novu, feel free to reach out us at support@novu.co.

### Resetting password
If you have created an account with Novu before, you can reset your password by clicking on `Forgot Your Password?` option on the sign-in page.

### Is US and EU account data synced?
US and EU accounts are completely independent. If you have created an account in the US, you will not be able to login with the same credentials in the EU and vice versa.

### Changing the email associated to my account

If you want to change your account email, please reach out to us at support@novu.co.

### What happens if I change my Github account email?
If you created your Novu account using Github, and you change your email in Github, it will not be reflected in Novu. When you login to Novu using the new Github email, a new account will be created. Please email support@novu.co to update your email address.

### How do I create a new Organization?
A new organization can be created by writing something in the dropdown in the left bottom corner of the dashboard. As soon you start writing something, an add option will apear. This dropdown can also be used to switch between [organizations](/getting-started/concepts#organization). One organization's data is not visible to other organization members.

### How to change organization name?

<<<<<<< HEAD
We are working on account management feature currently so this option is not available in UI as of now. If you want to change your current organization name, [rename organization api](/api-reference/organizations/rename-organization) can be used. if you face any issue in using api or need any help any changing the organization name, please reach out to us at support@novu.co.

=======
>>>>>>> 53520f14
### How to upload multiple image assets similar to logo?

Currently, Novu supports uploading only one logo image per organization. If you want to use other images in workflow step content then a valid absolute url of image can be used with `<img>` tag.

### What will happen once free business trial ends?
Novu starts free business trial for 30 days for new organizations. After 30 days, if you have not upgraded to a paid plan, your organization will be automatically downgraded to free tier. If you have added payment details, you will be charged as per the plan you have selected. If you have any billing queries, please reach out to us at sales@novu.co.

<ContactSupportSnippet /><|MERGE_RESOLUTION|>--- conflicted
+++ resolved
@@ -8,7 +8,7 @@
 
 ### Creating an account
 
-Novu supports [US](https://dashboard.novu.co/auth/signup?utm_campaign=docs-gs-help-account-mgmt) and [EU](https://eu.dashboard.novu.co/auth/signup?utm_campaign=docs-gs-help-account-mgmt) regions based on where you want your data to be stored. In both the regions, a new account can be created using Github or Email and Password. If you are looking for other ways to signup on Novu, feel free to reach out us at support@novu.co.
+Novu supports [US](https://web.novu.co/auth/signup?utm_campaign=docs-gs-help-account-mgmt) and [EU](https://eu.web.novu.co/auth/signup?utm_campaign=docs-gs-help-account-mgmt) regions based on where you want your data to be stored. In both the regions, a new account can be created using Github or Email and Password. If you are looking for other ways to signup on Novu, feel free to reach out us at support@novu.co.
 
 ### Resetting password
 If you have created an account with Novu before, you can reset your password by clicking on `Forgot Your Password?` option on the sign-in page.
@@ -17,7 +17,6 @@
 US and EU accounts are completely independent. If you have created an account in the US, you will not be able to login with the same credentials in the EU and vice versa.
 
 ### Changing the email associated to my account
-
 If you want to change your account email, please reach out to us at support@novu.co.
 
 ### What happens if I change my Github account email?
@@ -27,14 +26,9 @@
 A new organization can be created by writing something in the dropdown in the left bottom corner of the dashboard. As soon you start writing something, an add option will apear. This dropdown can also be used to switch between [organizations](/getting-started/concepts#organization). One organization's data is not visible to other organization members.
 
 ### How to change organization name?
-
-<<<<<<< HEAD
 We are working on account management feature currently so this option is not available in UI as of now. If you want to change your current organization name, [rename organization api](/api-reference/organizations/rename-organization) can be used. if you face any issue in using api or need any help any changing the organization name, please reach out to us at support@novu.co.
 
-=======
->>>>>>> 53520f14
 ### How to upload multiple image assets similar to logo?
-
 Currently, Novu supports uploading only one logo image per organization. If you want to use other images in workflow step content then a valid absolute url of image can be used with `<img>` tag.
 
 ### What will happen once free business trial ends?
