--- conflicted
+++ resolved
@@ -78,7 +78,7 @@
   </Tab>
 </Tabs>
 
-<<<<<<< HEAD
+
 ### equals
 `equals` helper allows you to perform comparisons, both for boolean expressions and string comparisons.
 
@@ -116,8 +116,6 @@
   </Tab>
 </Tabs>
 
-=======
->>>>>>> 50192ae3
 ### numberFormat
 `numberFormat` helper is used to format numbers with specified decimal length, thousands separator, and decimal separator.
 
