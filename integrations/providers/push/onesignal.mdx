---
title: "Onesignal"
description: "Learn how to use the Onesignal provider to send push notifications using Novu"
---

[OneSignal](https://onesignal.com/) is a paid push notification service that supports sending messages via both [Apple Push Notification Service](https://developer.apple.com/documentation/usernotifications/setting_up_a_remote_notification_server) (APNs) as well as [Firebase Cloud Messaging](https://firebase.google.com/docs/cloud-messaging) (FCM).

To configure the OneSignal integration, you will need an active account which has credentials for APNs, FCM or both, and have access to the `OneSignal App ID` and `Rest API Key` available via your [application's settings page](https://documentation.onesignal.com/docs/keys-and-ids).

## Setting the Device Token

Once OneSignal has been configured with your credentials for APNs/FCM, and the OneSignal SDK has been [set up and configured](https://documentation.onesignal.com/docs/onboarding-with-onesignal#step-1-setup-onesignal-sdk) for your application, your users will begin to be automatically assigned a unique OneSignal [player_id](https://documentation.onesignal.com/docs/users#player-id) identifier by the SDK.

This identifier allows targeting your user when sending push notifications without having to retrieve the specific Android or iOS device tokens - which are managed by OneSignal.

In order to target the OneSignal user from Novu, you must register the OneSignal `player_id`as the `deviceToken` for your Novu subscriber. This value can be retrieved via the [OneSignal SDK](https://documentation.onesignal.com/docs/users-and-devices#finding-users) for your platform.

Once you have the user's `player_id` value, the `deviceToken` for your Novu subscriber can be set via:

<Tabs>
  <Tab title="Node.js">
```javaScript
import {
  Novu,
  ChatProviderIdEnum
} from '@novu/node';

const novu = new Novu("<NOVU_SECRET_KEY>");

await novu.subscribers.setCredentials('subscriberId', PushProviderIdEnum.OneSignal, {
// Your user's unique 'player_id' from OneSignal
deviceTokens: ['ad0452ca-3ca7-43b5-bf9b-fa93fd322035'],
});
```
  </Tab>
  <Tab title="cURL">
```bash
curl -L -X PUT 'https://api.novu.co/v1/subscribers/<SUBSCRIBER_ID>/credentials' \
-H 'Content-Type: application/json' \
-H 'Accept: application/json' \
-H 'Authorization: ApiKey <NOVU_SECRET_KEY>' \
-d '{
  "providerId": "one-signal",
  "deviceTokens": ["ad0452ca-3ca7-43b5-bf9b-fa93fd322035"],
  "integrationIdentifier": "one-signal-MnGLxp8uy"
}'
```

  </Tab>
</Tabs>

Checkout the [API reference](/api-reference/subscribers/update-subscriber-credentials) for more details.

## SDK Trigger Example

```typescript
novu.trigger("<WORKFLOW_TRIGGER_IDENTIFIER>", {
  to: {
    subscriberId: "<SUBSCRIBER_ID>",
  },
  payload: {
    abc: "def", // If the notification is a data notification, the payload will be sent as the data
  },
  overrides: {
    subtitle: "This is subtitle value",
    mutableContent: "Mutable content value",
    // for android notification categories
    channelId: "category_id",
    // for ios notification categories
    categoryId: "Category id",
    // same value is used for all sizes and browsers
    icon: "https://image.com/icon.png",
    // used for both android and ios
    sound: "sound file url"
  }
});
<<<<<<< HEAD
```

Device/notification identifiers can be set by using [setCredentials](/integrations/providers/push/fcm#setting-device-token) or by using the `deviceIdentifiers` field in overrides.
=======
```
>>>>>>> d93b548d
<|MERGE_RESOLUTION|>--- conflicted
+++ resolved
@@ -74,10 +74,6 @@
     sound: "sound file url"
   }
 });
-<<<<<<< HEAD
 ```
-
-Device/notification identifiers can be set by using [setCredentials](/integrations/providers/push/fcm#setting-device-token) or by using the `deviceIdentifiers` field in overrides.
-=======
-```
->>>>>>> d93b548d
+    
+Device/notification identifiers can be set by using [setCredentials](/integrations/providers/push/fcm#setting-device-token) or by using the `deviceIdentifiers` field in overrides.