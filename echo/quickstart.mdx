---
title: "Quick Start"
description: "Novu Echo, the first Notifications as Code workflow engine."
---

import { EchoTerminal } from '/snippets/echo-terminal.mdx';

<Note>
    **Echo is currently in public Alpha.** Need help? Have a suggestion? Join our [Discord community](https://discord.gg/novu).
</Note>

<<<<<<< HEAD
## Introduction to Echo

Novu Echo SDK allows you to write notification workflows in your codebase. Workflows are functions that execute business logic and use your preferred libraries for email, SMS, and chat generation. You can use Echo with [React.Email](https://react.email/), [MJML](https://mjml.io/), or any other template generator.

### Try it now

To get started, open your terminal and launch the Dev Studio.
=======
<EchoTerminal />

## Notification Infrastructure as Code

Novu Echo is an SDK to define your notification workflows with code. Notification workflows are defined in a structured, functional way, enabling you deeply embed your own libraries and business logic into the Workflow execution flow.

Echo ships with an API Client, which Novu Cloud communicates with to retrieve Workflow Step content during your Notification Workflow. You are free to use your favourite web framework to serve the Echo API Client.

## Try it now

<Tip>
    ⏱️ It takes less then 10 minutes to setup Echo and send notifications with it.
</Tip>

To get started, just open your terminal and run the following command. After Dev Studio is launched, follow the instructions.
>>>>>>> b5e7524a

```shell
npx novu-labs@latest echo
```

Looking for a Next.js with React.Email example? Clone our [GitHub sample repo](https://github.com/scopsy/echo-nextjs-example).

<Frame>
  <img src="/images/echo/echo-gif.gif" />
</Frame>


## Core features

<CardGroup cols={2}>
    <Card title="Bring Your Own Code" icon="code">
        Write the notification workflows as functions in your codebase,  version, and manage them using Git.
    </Card>
    <Card title="Limitless Integrations" icon="plug" href={'/echo/integrations'}>
        Use React.email, MJML, or fetch templates from Braze, Hubspot, Sendgrid, and more...
    </Card>
    <Card title="Type Safety" icon="shield">
        Bring your own schemas for full, end-to-end validation and type safety.
    </Card>
    <Card title="Cloud Synchronization" icon="cloud">
        Sync your workflows with Novu Cloud and ease collaboration.
    </Card>
</CardGroup>


## How it Works?

Echo introduces a new paradigm when working with Novu. Rather than to defining workflows and templates at Novu Cloud, Echo enables you to work in your application, use your own libraries and connect to your production environment during workflow execution over HTTPS.

The Echo SDK exports the client, you use to define and serve your workflows and their steps over HTTPS. The workflows can be added to your preferred framework. During workflow execution Novu Cloud makes HTTPS requests to your server during for *just-in-time* Content and Subscribers resolution.

<Frame>
  <img src="/images/echo/diagram.png" />
</Frame><|MERGE_RESOLUTION|>--- conflicted
+++ resolved
@@ -9,42 +9,21 @@
     **Echo is currently in public Alpha.** Need help? Have a suggestion? Join our [Discord community](https://discord.gg/novu).
 </Note>
 
-<<<<<<< HEAD
 ## Introduction to Echo
 
 Novu Echo SDK allows you to write notification workflows in your codebase. Workflows are functions that execute business logic and use your preferred libraries for email, SMS, and chat generation. You can use Echo with [React.Email](https://react.email/), [MJML](https://mjml.io/), or any other template generator.
 
+<EchoTerminal />
+
 ### Try it now
 
 To get started, open your terminal and launch the Dev Studio.
-=======
-<EchoTerminal />
-
-## Notification Infrastructure as Code
-
-Novu Echo is an SDK to define your notification workflows with code. Notification workflows are defined in a structured, functional way, enabling you deeply embed your own libraries and business logic into the Workflow execution flow.
-
-Echo ships with an API Client, which Novu Cloud communicates with to retrieve Workflow Step content during your Notification Workflow. You are free to use your favourite web framework to serve the Echo API Client.
-
-## Try it now
-
-<Tip>
-    ⏱️ It takes less then 10 minutes to setup Echo and send notifications with it.
-</Tip>
-
-To get started, just open your terminal and run the following command. After Dev Studio is launched, follow the instructions.
->>>>>>> b5e7524a
 
 ```shell
 npx novu-labs@latest echo
 ```
 
 Looking for a Next.js with React.Email example? Clone our [GitHub sample repo](https://github.com/scopsy/echo-nextjs-example).
-
-<Frame>
-  <img src="/images/echo/echo-gif.gif" />
-</Frame>
-
 
 ## Core features
 
