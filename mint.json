--- conflicted
+++ resolved
@@ -216,11 +216,8 @@
     {
       "group": "Account",
       "pages": [
-<<<<<<< HEAD
         "account/authentication"
-=======
         "account/sso"
->>>>>>> 71d96f90
       ]
     },
     {
