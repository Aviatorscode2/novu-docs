--- conflicted
+++ resolved
@@ -326,13 +326,9 @@
     },
     {
       "group": "Recipes",
-<<<<<<< HEAD
       "pages": [
         "guides/cookbook/introduction"
       ]
-=======
-      "pages": ["guides/cookbook/introduction"]
->>>>>>> 88a6d0ee
     },
     {
       "group": "Usecases",
