--- conflicted
+++ resolved
@@ -163,14 +163,10 @@
     },
     {
       "group": "Activity Feed",
-<<<<<<< HEAD
-      "pages": ["activity-feed/introduction"]
-=======
       "pages": [
         "activity-feed/introduction",
         "activity-feed/trigger-event-lifecycle"
       ]
->>>>>>> 74c37dc8
     },
     {
       "group": "Tenants",
