{
  "$schema": "https://mintlify.com/schema.json",
  "name": "Novu",
  "logo": {
    "dark": "/logo/logo-dark-bg.svg",
    "light": "/logo/logo-light-bg.svg"
  },
  "openapi": "https://api.novu.co/api-json",
  "favicon": "/favicon.png",
  "colors": {
    "primary": "#0055ff",
    "light": "#00d5ff",
    "dark": "#0055ff",
    "background": {
      "dark": "#000000",
      "light": "#ffffff"
    }
  },
  "feedback": {
    "thumbsRating": true,
    "suggestEdit": true,
    "raiseIssue": true
  },
  "topbarLinks": [
    {
      "name": "Get API Key",
      "url": "https://web.novu.co/settings"
    }
  ],
  "topbarCtaButton": {
    "type": "github",
    "url": "https://github.com/novuhq/novu"
  },
  "anchors": [
    {
      "name": "API Reference",
      "icon": "square-terminal",
      "url": "api-reference"
    },
    {
      "name": "Learn by Videos",
      "icon": "circle-play",
      "url": "https://www.youtube.com/@novuhq"
    },
    {
      "name": "Get instant help",
      "icon": "discord",
      "url": "https://discord.gg/novu?ref=docs-instant-help"
    },
    {
      "name": "FAQs",
      "icon": "bullseye-pointer",
      "url": "faqs"
    }
  ],
  "tabs": [
    {
      "name": "API Reference",
      "url": "api-reference"
    },
    {
      "name": "SDKs",
      "url": "sdks"
    },
    {
      "name": "Cookbook",
      "url": "cookbook"
    },
    {
      "name": "Guides",
      "url": "guides"
    },
    {
      "name": "Demos",
      "url": "demos"
    },
    {
      "name": "Architecture",
      "url": "architecture"
    },
    {
      "name": "Community & Support",
      "url": "community"
    },
    {
      "name": "Use Cases",
      "url": "use-cases"
    }
  ],
  "navigation": [
    {
      "group": "Introduction",
      "pages": [
        "getting-started/introduction",
        "getting-started/how-novu-works",
        "getting-started/concepts",
        "getting-started/commercial-open-source"
      ]
    },
    {
      "group": "Architecture",
      "pages": ["architecture/introduction", "architecture/diagrams"]
    },
    {
      "group": "Getting Started",
      "pages": [
        "getting-started/novu-sign-up",
        "getting-started/send-your-first-notification",
        {
          "group": "Quickstarts",
          "icon": "bolt",
          "pages": [
            "quickstarts/overview",
            "quickstarts/general",
            {
              "group": "Client-Side",
              "pages": [
                "quickstarts/vue",
                "quickstarts/react",
                "quickstarts/angular",
                "quickstarts/vanillajs",
                "quickstarts/redwoodjs",
                "quickstarts/iFrame",
                "quickstarts/nextjs"
              ]
            },
            {
              "group": "Server-Side",
              "pages": [
                "quickstarts/nodejs",
                "quickstarts/php",
                "quickstarts/python",
                "quickstarts/kotlin",
                "quickstarts/ruby",
                "quickstarts/.NET",
                "quickstarts/nextjs",
                "quickstarts/go",
                "quickstarts/java"
              ]
            }
          ]
        }
      ]
    },
    {
      "group": "Subscribers",
      "pages": [
        "subscribers/subscribers",
        "subscribers/topics",
        "subscribers/preferences"
      ]
    },
    {
      "group": "Workflows",
      "pages": [
        "workflows/notification-workflows",
        "workflows/variants",
        "workflows/step-filters",
        "workflows/digest",
        "workflows/delay-action",
        "workflows/template-store",
        "workflows/messages"
      ]
    },
    {
      "group": "Activity Feed",
      "pages": [
        "activity-feed/introduction",
        "activity-feed/trigger-event-lifecycle"
      ]
    },
    {
      "group": "Tenants",
      "pages": ["tenants/introduction"]
    },
    {
      "group": "Platform",
      "pages": [
        "platform/environments",
        "platform/webhooks-for-providers",
        "platform/inbound-parse-webhook"
      ]
    },
    {
      "group": "Notification Center",
      "pages": [
        "notification-center/introduction",
        {
          "group": "UI Library Components",
          "icon": "object-group",
          "pages": [
            {
              "group": "React",
              "pages": [
                "notification-center/client/react/get-started",
                "notification-center/client/react/customization",
                "notification-center/client/react/preference",
                "notification-center/client/react/multiple-tabs",
                "notification-center/client/react/api-reference"
              ]
            },
            "notification-center/client/vue",
            "notification-center/client/angular",
            "notification-center/client/web-component",
            "notification-center/client/iframe",
            {
              "group": "Headless",
              "pages": [
                "notification-center/client/headless/get-started",
                "notification-center/client/headless/api-reference"
              ]
            }
          ]
        },
        "notification-center/backend/methods"
      ]
    },
    {
      "group": "Content Creation & Design",
      "pages": [
        "content-creation-design/variables",
        "content-creation-design/handlebars-helpers",
        "content-creation-design/brand",
        "content-creation-design/notification-content-creation",
        "content-creation-design/layouts"
      ]
    },
    {
      "group": "Channels & Providers",
      "pages": [
        "channels-and-providers/introduction",
        "channels-and-providers/integration-store",
        "channels-and-providers/default-providers",
        {
          "group": "In-App",
          "icon": "bell",
          "pages": ["channels-and-providers/in-app/introduction"]
        },
        {
          "group": "Email",
          "icon": "envelope",
          "pages": [
            "channels-and-providers/email/overview",
            "channels-and-providers/email/infobip",
            "channels-and-providers/email/amazon-ses",
            "channels-and-providers/email/braze",
            "channels-and-providers/email/mailersend",
            "channels-and-providers/email/mailgun",
            "channels-and-providers/email/mailjet",
            "channels-and-providers/email/mailtrap",
            "channels-and-providers/email/mandrill",
            "channels-and-providers/email/netcore",
            "channels-and-providers/email/outlook365",
            "channels-and-providers/email/postmark",
            "channels-and-providers/email/resend",
            "channels-and-providers/email/sendgrid",
            "channels-and-providers/email/sendinblue",
            "channels-and-providers/email/sparkpost",
            "channels-and-providers/email/plunk",
            "channels-and-providers/email/custom-smtp"
          ]
        },
        {
          "group": "SMS",
          "icon": "message-sms",
          "pages": [
            "channels-and-providers/sms/overview",
            "channels-and-providers/sms/twilio",
            "channels-and-providers/sms/sms77",
            "channels-and-providers/sms/africas-talking",
            "channels-and-providers/sms/azure",
            "channels-and-providers/sms/bulk-sms",
            "channels-and-providers/sms/messagebird",
            "channels-and-providers/sms/simpletexting",
            "channels-and-providers/sms/infobip",
            "channels-and-providers/sms/sendchamp",
            "channels-and-providers/sms/aws-sns",
            "channels-and-providers/sms/nexmo",
            "channels-and-providers/sms/plivo",
            "channels-and-providers/sms/telnyx",
            "channels-and-providers/sms/termii",
            "channels-and-providers/sms/firetext",
            "channels-and-providers/sms/gupshup",
            "channels-and-providers/sms/clickatell"
          ]
        },
        {
          "group": "Push",
          "icon": "mobile",
          "pages": [
            "channels-and-providers/push/introduction",
            "channels-and-providers/push/fcm",
            "channels-and-providers/push/apns",
            "channels-and-providers/push/expo-push",
            "channels-and-providers/push/onesignal",
            "channels-and-providers/push/pushpad",
            "channels-and-providers/push/push-webhook",
            "channels-and-providers/push/pusher-beams"
          ]
        },
        {
          "group": "Chat",
          "icon": "comments",
          "pages": [
            "channels-and-providers/chat/overview",
            "channels-and-providers/chat/discord",
            "channels-and-providers/chat/slack",
            "channels-and-providers/chat/ms-teams",
            "channels-and-providers/chat/zulip"
          ]
        }
      ]
    },
    {
      "group": "Self-hosting Novu",
      "pages": [
        "self-hosting-novu/introduction",
        "self-hosting-novu/deploy-with-docker",
        "self-hosting-novu/object-storage",
        "self-hosting-novu/commerical-self-host",
        "self-hosting-novu/kubernetes"
      ]
    },
    {
      "group": "Guides",
      "pages": [
        "guides/add-digest-to-inapp-notifications",
        "guides/add-digest-to-email-notifications",
        "guides/headless-notification-center-guide",
        "guides/slack-guide",
        "guides/how-to-integrate-segment-with-novu",
        "guides/discord-guide",
        "guides/novu-fcm-web",
<<<<<<< HEAD
        "guides/FCM-iOS-Novu/how-to-send-PUSH-notifications-to-iOS-devices-with-FCM-using-Novu"
=======
        "guides/how-to-send-PUSH-notifications-to-iOS-devices-with-FCM-using-Novu"
        "guides/novu-fcm-web"
>>>>>>> 9f65e0e0
      ]
    },
    {
      "group": "Security & Compliance",
      "pages": ["security-and-compliance/security"]
    },
    {
      "group": "Community & Support",
      "pages": [
        "community/introduction",
        "community/changelog",
        "community/roadmap",
        {
          "group": "Machine setup",
          "pages": [
            "community/machine-setup",
            "community/windows-machine-setup"
          ]
        },
        "community/run-in-local-machine",
        "community/feature-flags",
        "community/monorepo-structure",
        "community/add-a-new-provider"
      ]
    },
    {
      "group": "SDKs & Client Libraries",
      "pages": [
        "sdks/introduction",
        {
          "group": "Client",
          "pages": [
            "sdks/vue",
            "sdks/react",
            "sdks/angular",
            "sdks/web-component",
            "sdks/iframe-embed",
            "sdks/headless-javascript-service"
          ]
        },
        {
          "group": "Server",
          "pages": [
            "sdks/nodejs",
            "sdks/php",
            "sdks/laravel",
            "sdks/python",
            "sdks/kotlin",
            "sdks/java",
            "sdks/ruby",
            "sdks/go",
            "sdks/dotnet"
          ]
        }
      ]
    },
    {
      "group": "Cookbook",
      "pages": ["cookbook/introduction"]
    },
    {
      "group": "Demos",
      "pages": ["demos/introduction"]
    },
    {
      "group": "Use Cases",
      "pages": [
        "use-cases/introduction",
        "use-cases/multiple-delivery-providers",
        "use-cases/embedded-notification-center",
        "use-cases/digest-multiple-events",
        "use-cases/manage-notifications-in-multiple-languages",
        "use-cases/send-notifications-at-any-scale",
        "use-cases/debug-notifications",
        "use-cases/centralized-multiple-legacy-implementations"
      ]
    },
    {
      "group": "FAQs",
      "pages": ["faqs/questions"]
    },
    {
      "group": "Additional Resources",
      "pages": [
        "additional-resources/idempotency",
        "additional-resources/data-migrations",
        "additional-resources/glossary",
        "additional-resources/posts-videos-and-articles"
      ]
    },
    {
      "group": "API Reference",
      "pages": ["api-reference/overview", "api-reference/rate-limiting"]
    },
    {
      "group": "Events",
      "pages": [
        "api-reference/events/trigger-event",
        "api-reference/events/bulk-trigger-event",
        "api-reference/events/broadcast-event-to-all",
        "api-reference/events/cancel-triggered-event"
      ]
    },
    {
      "group": "Subscribers",
      "pages": [
        "api-reference/subscribers/get-subscribers",
        "api-reference/subscribers/create-subscriber",
        "api-reference/subscribers/bulk-create-subscribers",
        "api-reference/subscribers/get-subscriber",
        "api-reference/subscribers/update-subscriber",
        "api-reference/subscribers/delete-subscriber",
        "api-reference/subscribers/update-subscriber-credentials",
        "api-reference/subscribers/delete-subscriber-credentials-by-providerid",
        "api-reference/subscribers/update-subscriber-online-status",
        "api-reference/subscribers/get-subscriber-preferences",
        "api-reference/subscribers/get-subscriber-global-preferences",
        "api-reference/subscribers/update-subscriber-preference",
        "api-reference/subscribers/update-subscriber-global-preference",
        "api-reference/subscribers/get-in-app-notification-feed-for-a-particular-subscriber",
        "api-reference/subscribers/get-the-unseen-in-app-notifications-count-for-subscribers-feed",
        "api-reference/subscribers/mark-a-subscriber-feed-message-as-seen",
        "api-reference/subscribers/marks-all-the-subscriber-messages-as-read-unread-seen-or-unseen-optionally-you-can-pass-feed-id-or-array-to-mark-messages-of-a-particular-feed",
        "api-reference/subscribers/mark-message-action-as-seen",
        "api-reference/subscribers/handle-providers-oauth-redirect",
        "api-reference/subscribers/handle-chat-oauth"
      ]
    },
    {
      "group": "Topics",
      "pages": [
        "api-reference/topics/filter-topics",
        "api-reference/topics/topic-creation",
        "api-reference/topics/subscribers-addition",
        "api-reference/topics/check-topic-subscriber",
        "api-reference/topics/subscribers-removal",
        "api-reference/topics/get-topic",
        "api-reference/topics/delete-topic",
        "api-reference/topics/rename-a-topic"
      ]
    },
    {
      "group": "Notification",
      "pages": [
        "api-reference/notification/get-notifications",
        "api-reference/notification/get-notification-statistics",
        "api-reference/notification/get-notification-graph-statistics",
        "api-reference/notification/get-notification"
      ]
    },
    {
      "group": "Workflows",
      "pages": [
        "api-reference/workflows/get-workflows",
        "api-reference/workflows/create-workflow",
        "api-reference/workflows/get-workflow",
        "api-reference/workflows/update-workflow",
        "api-reference/workflows/delete-workflow",
        "api-reference/workflows/update-workflow-status"
      ]
    },
    {
      "group": "Workflow Overrides",
      "pages": [
        "api-reference/workflow-overrides/create-workflow-overrides",
        "api-reference/workflow-overrides/get-workflow-overrides",
        "api-reference/workflow-overrides/get-workflow-override",
        "api-reference/workflow-overrides/get-workflow-override-by-id",
        "api-reference/workflow-overrides/update-workflow-override-by-id",
        "api-reference/workflow-overrides/update-workflow-override",
        "api-reference/workflow-overrides/delete-workflow-override"
      ]
    },
    {
      "group": "Workflow groups",
      "pages": [
        "api-reference/workflow-groups/get-workflow-groups",
        "api-reference/workflow-groups/create-workflow-group",
        "api-reference/workflow-groups/get-workflow-group",
        "api-reference/workflow-groups/delete-workflow-group",
        "api-reference/workflow-groups/update-workflow-group"
      ]
    },
    {
      "group": "Integrations",
      "pages": [
        "api-reference/integrations/get-integrations",
        "api-reference/integrations/create-integration",
        "api-reference/integrations/get-active-integrations",
        "api-reference/integrations/get-webhook-support-status-for-provider",
        "api-reference/integrations/update-integration",
        "api-reference/integrations/delete-integration",
        "api-reference/integrations/set-integration-as-primary"
      ]
    },
    {
      "group": "Layouts",
      "pages": [
        "api-reference/layouts/filter-layouts",
        "api-reference/layouts/layout-creation",
        "api-reference/layouts/get-layout",
        "api-reference/layouts/delete-layout",
        "api-reference/layouts/update-a-layout",
        "api-reference/layouts/set-default-layout"
      ]
    },
    {
      "group": "Inbound Parse",
      "pages": [
        "api-reference/inbound-parse/validate-the-mx-record-setup-for-the-inbound-parse-functionality"
      ]
    },
    {
      "group": "Environments",
      "pages": [
        "api-reference/environments/get-current-environment",
        "api-reference/environments/get-environments",
        "api-reference/environments/get-api-keys",
        "api-reference/environments/regenerate-api-keys"
      ]
    },
    {
      "group": "Changes",
      "pages": [
        "api-reference/changes/get-changes",
        "api-reference/changes/get-changes-count",
        "api-reference/changes/apply-changes",
        "api-reference/changes/apply-change"
      ]
    },
    {
      "group": "Execution Details",
      "pages": ["api-reference/execution-details/get-execution-details"]
    },
    {
      "group": "Feeds",
      "pages": [
        "api-reference/feeds/get-feeds",
        "api-reference/feeds/create-feed",
        "api-reference/feeds/delete-feed"
      ]
    },
    {
      "group": "Tenants",
      "pages": [
        "api-reference/tenants/get-tenants",
        "api-reference/tenants/create-tenant",
        "api-reference/tenants/get-tenant",
        "api-reference/tenants/update-tenant",
        "api-reference/tenants/delete-tenant"
      ]
    },
    {
      "group": "Organizations",
      "pages": [
        "api-reference/organizations/create-organization",
        "api-reference/organizations/get-all-organizations",
        "api-reference/organizations/get-all-members-of-current-organization",
        "api-reference/organizations/get-current-organization",
        "api-reference/organizations/rename-organization",
        "api-reference/organizations/update-member-role-to-admin",
        "api-reference/organizations/update-organization-branding",
        "api-reference/organizations/delete-member-from-organization"
      ]
    },
    {
      "group": "Messages",
      "pages": [
        "api-reference/messages/get-messages",
        "api-reference/messages/delete-message",
        "api-reference/messages/delete-message-by-transactionid"
      ]
    },
    {
      "group": "Blueprints",
      "pages": [
        "api-reference/get-v1blueprintsgroup-by-category",
        "api-reference/get-v1blueprints"
      ]
    }
  ],
  "backgroundImage": "/background.png",
  "redirects": [
    {
      "source": "/api/client-libraries",
      "destination": "/sdks/introduction"
    }
  ],
  "footerSocials": {
    "twitter": "https://twitter.com/novuhq",
    "github": "https://github.com/novuhq",
    "linkedin": "https://www.linkedin.com/company/novuco"
  },
  "api": {
    "baseUrl": ["https://api.novu.co", "https://eu.api.novu.co"],
    "auth": {
      "method": "key",
      "name": "Authorization",
      "inputPrefix": "ApiKey"
    }
  },
  "integrations": {
    "intercom": "fqe0apnx"
  },
  "versions": ["v0.22.0", "v0.21.0", "v0.20.0", "v0.19.0", "v0.18.0"]
}<|MERGE_RESOLUTION|>--- conflicted
+++ resolved
@@ -331,12 +331,7 @@
         "guides/how-to-integrate-segment-with-novu",
         "guides/discord-guide",
         "guides/novu-fcm-web",
-<<<<<<< HEAD
         "guides/FCM-iOS-Novu/how-to-send-PUSH-notifications-to-iOS-devices-with-FCM-using-Novu"
-=======
-        "guides/how-to-send-PUSH-notifications-to-iOS-devices-with-FCM-using-Novu"
-        "guides/novu-fcm-web"
->>>>>>> 9f65e0e0
       ]
     },
     {
