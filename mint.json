--- conflicted
+++ resolved
@@ -490,7 +490,9 @@
     },
     {
       "group": "Execution Details",
-      "pages": ["api-reference/execution-details/get-execution-details"]
+      "pages": [
+        "api/execution-details/get-execution-details"
+      ]
     },
     {
       "group": "Additional Resources",
@@ -499,16 +501,103 @@
     {
       "group": "Workflows",
       "pages": [
-<<<<<<< HEAD
-        "api/execution-details/get-execution-details"
-=======
         "api-reference/workflows/get-workflows",
         "api-reference/workflows/create-workflow",
         "api-reference/workflows/get-workflow",
         "api-reference/workflows/update-workflow",
         "api-reference/workflows/delete-workflow",
         "api-reference/workflows/update-workflow-status"
->>>>>>> 0aa42123
+      ]
+    },
+    {
+      "group": "Workflow groups",
+      "pages": [
+        "api-reference/workflow-groups/get-workflow-groups",
+        "api-reference/workflow-groups/create-workflow-group",
+        "api-reference/workflow-groups/get-workflow-group",
+        "api-reference/workflow-groups/delete-workflow-group",
+        "api-reference/workflow-groups/update-workflow-group"
+      ]
+    },
+    {
+      "group": "Notification Templates",
+      "pages": [
+        "api/notification-templates/get-notification-templates",
+        "api/notification-templates/create-notification-template",
+        "api/notification-templates/get-notification-template",
+        "api/notification-templates/update-notification-template",
+        "api/notification-templates/delete-notification-template",
+        "api/notification-templates/update-notification-template-status"
+      ]
+    },
+    {
+      "group": "Integrations",
+      "pages": [
+        "api/integrations/get-integrations",
+        "api/integrations/create-integration",
+        "api/integrations/get-active-integrations",
+        "api/integrations/get-webhook-support-status-for-provider",
+        "api/integrations/update-integration",
+        "api/integrations/delete-integration",
+        "api/integrations/set-integration-as-primary",
+        "api/integrations/get-v1integrations-limit",
+        "api/integrations/get-v1integrationsin-appstatus"
+      ]
+    },
+    {
+      "group": "Layouts",
+      "pages": [
+        "api/layouts/filter-layouts",
+        "api/layouts/layout-creation",
+        "api/layouts/get-layout",
+        "api/layouts/delete-layout",
+        "api/layouts/update-a-layout",
+        "api/layouts/set-default-layout"
+      ]
+    },
+    {
+      "group": "Inbound Parse",
+      "pages": [
+        "api/inbound-parse/validate-the-mx-record-setup-for-the-inbound-parse-functionality"
+      ]
+    },
+    {
+      "group": "Environments",
+      "pages": [
+        "api/environments/get-current-environment",
+        "api/environments/get-environments",
+        "api/environments/create-environment",
+        "api/environments/update-env-by-id",
+        "api/environments/get-api-keys",
+        "api/environments/regenerate-api-keys"
+      ]
+    },
+    {
+      "group": "Changes",
+      "pages": [
+        "api/changes/get-changes",
+        "api/changes/get-changes-count",
+        "api/changes/apply-changes",
+        "api/changes/apply-change"
+      ]
+    },
+    {
+      "group": "Execution Details",
+      "pages": ["api-reference/execution-details/get-execution-details"]
+    },
+    {
+      "group": "Additional Resources",
+      "pages": ["additional-resources/glossary"]
+    },
+    {
+      "group": "Workflows",
+      "pages": [
+        "api-reference/workflows/get-workflows",
+        "api-reference/workflows/create-workflow",
+        "api-reference/workflows/get-workflow",
+        "api-reference/workflows/update-workflow",
+        "api-reference/workflows/delete-workflow",
+        "api-reference/workflows/update-workflow-status"
       ]
     },
     {
