--- conflicted
+++ resolved
@@ -218,12 +218,8 @@
       "group": "Account",
       "pages": [
         "account/authentication",
-<<<<<<< HEAD
         "account/sso",
         "account/billing"
-=======
-        "account/sso"
->>>>>>> 17277c50
       ]
     },
     {
