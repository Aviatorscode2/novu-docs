{
  "$schema": "https://mintlify.com/schema.json",
  "name": "Novu",
  "logo": {
    "dark": "/logo/logo-dark-bg.svg",
    "light": "/logo/logo-light-bg.svg"
  },
  "favicon": "/favicon.png",
  "colors": {
    "primary": "#0055ff",
    "light": "#00d5ff",
    "dark": "#0055ff",
    "background": {
      "dark": "#000000",
      "light": "#ffffff"
    }
  },
  "feedback": {
    "thumbsRating": true,
    "suggestEdit": true,
    "raiseIssue": true
  },
  "topbarLinks": [
    {
      "name": "Get API Key",
      "url": "https://web.novu.co/settings"
    }
  ],
  "topbarCtaButton": {
    "type": "github",
    "url": "https://github.com/novuhq/novu"
  },
  "anchors": [
    {
      "name": "API Reference",
      "icon": "square-terminal",
      "url": "api-reference"
    },
    {
      "name": "Learn by Videos",
      "icon": "circle-play",
      "url": "https://www.youtube.com/@novuhq"
    },
    {
      "name": "Get instant help",
      "icon": "discord",
      "url": "https://discord.gg/novu"
    },
    {
      "name": "FAQs",
      "icon": "bullseye-pointer",
      "url": "faqs"
    }
  ],
  "tabs": [
    {
      "name": "API Reference",
      "url": "api-reference"
    },
    {
      "name": "SDKs",
      "url": "sdks"
    },
    {
      "name": "Cookbook",
      "url": "cookbook"
    },
    {
      "name": "Guides",
      "url": "guides"
    },
    {
      "name": "Demos",
      "url": "demos"
    },
    {
      "name": "Community & Support",
      "url": "community"
    },
    {
      "name": "Use Cases",
      "url": "use-cases"
    }
  ],
  "navigation": [
    {
      "group": "Introduction",
      "pages": [
        "getting-started/introduction",
        "getting-started/how-novu-works",
        "getting-started/concepts"
      ]
    },
    {
      "group": "Getting Started",
      "pages": [
        "getting-started/novu-sign-up",
        "getting-started/send-your-first-notification",
        {
          "group": "Quickstarts",
          "pages": [
            "quickstarts/01-introduction",
            "quickstarts/general",
            {
              "group": "Client-Side",
              "pages": [
                "quickstarts/vue",
                "quickstarts/react",
                "quickstarts/angular",
                "quickstarts/vanillajs",
                "quickstarts/redwoodjs",
                "quickstarts/iFrame"
              ]
            },
            {
              "group": "Server-Side",
              "pages": [
                "quickstarts/nodejs",
                "quickstarts/php",
                "quickstarts/python",
                "quickstarts/kotlin",
                "quickstarts/ruby",
                "quickstarts/.NET",
                "quickstarts/nextjs",
                "quickstarts/go",
                "quickstarts/java"
              ]
            }
          ]
        }
      ]
    },
    {
      "group": "Subscribers",
      "pages": [
        "subscribers/subscribers",
        "subscribers/topics",
        "subscribers/preferences"
      ]
    },
    {
      "group": "Workflows",
      "pages": [
        "workflows/notification-workflows",
        "workflows/step-filters",
        "workflows/digest",
        "workflows/delay-action",
        "workflows/template-store",
        "workflows/messages"
      ]
    },
    {
      "group": "Inbound Webhook",
      "pages": ["inbound-webhook/inbound-parse-webhook"]
    },
    {
      "group": "Activity Feed",
      "pages": ["activity-feed/introduction"]
    },
    {
      "group": "Tenants",
      "pages": ["tenants/introduction"]
    },
    {
      "group": "Platform",
      "pages": ["platform/environments"]
    },
    {
      "group": "Notification Center",
      "pages": [
        "notification-center/introduction",
        {
          "group": "UI Library Components",
          "pages": [
            {
              "group": "React",
              "pages": [
                "notification-center/client/react/get-started",
                "notification-center/client/react/customization",
                "notification-center/client/react/preference",
                "notification-center/client/react/multiple-tabs",
                "notification-center/client/react/api-reference"
              ]
            },
            "notification-center/client/vue",
            "notification-center/client/angular",
            "notification-center/client/web-component",
            "notification-center/client/iframe",
            {
              "group": "Headless",
              "pages": [
                "notification-center/client/headless/get-started",
                "notification-center/client/headless/api-reference"
              ]
            }
          ]
        },
        "notification-center/backend/methods"
      ]
    },
    {
      "group": "Content Creation & Design",
      "pages": [
        "content-creation-design/overview",
        "content-creation-design/handlebars-helpers",
        "content-creation-design/brand",
        "content-creation-design/notification-content-creation",
        "content-creation-design/layouts"
      ]
    },
    {
      "group": "Channels & Providers",
      "pages": [
        "channels-and-providers/introduction",
        "channels-and-providers/integration-store",
        "channels-and-providers/default-providers",
        {
          "group": "In-App",
          "pages": [
            "channels-and-providers/in-app/introduction"
          ]
        },
        {
          "group": "Email",
          "pages": [
            "channels-and-providers/email/overview",
            "channels-and-providers/email/infobip",
            "channels-and-providers/email/amazonses",
            "channels-and-providers/email/mailersend",
            "channels-and-providers/email/mailgun",
            "channels-and-providers/email/mailjet",
            "channels-and-providers/email/mandrill",
            "channels-and-providers/email/netcore",
            "channels-and-providers/email/outlook365",
            "channels-and-providers/email/postmark",
            "channels-and-providers/email/resend",
            "channels-and-providers/email/sendgrid",
            "channels-and-providers/email/sendinblue",
            "channels-and-providers/email/sparkpost",
            "channels-and-providers/email/plunk",
            "channels-and-providers/email/custom-smtp"
          ]
        },
        {
          "group": "SMS",
          "pages": [
            "channels-and-providers/sms/twilio",
            "channels-and-providers/sms/sms77",
            "channels-and-providers/sms/africas-talking",
            "channels-and-providers/sms/infobip",
            "channels-and-providers/sms/sendchamp",
            "channels-and-providers/sms/aws-sns",
            "channels-and-providers/sms/nexmo",
            "channels-and-providers/sms/plivo",
            "channels-and-providers/sms/telnyx",
            "channels-and-providers/sms/termii",
            "channels-and-providers/sms/firetext",
            "channels-and-providers/sms/gupshup",
            "channels-and-providers/sms/clickatell"

          ]
        },
        {
          "group": "Push",
          "pages": [
            "channels-and-providers/push/introduction",
            "channels-and-providers/push/fcm",
            "channels-and-providers/push/apns",
            "channels-and-providers/push/expo-push",
            "channels-and-providers/push/onesignal",
            "channels-and-providers/push/push-webhook"
          ]
        },
        {
          "group": "Chat",
          "pages": [
            "channels-and-providers/chat/discord",
            "channels-and-providers/chat/slack",
            "channels-and-providers/chat/ms-teams"
          ]
        }
      ]
    },
    {
      "group": "Self-hosting Novu",
      "pages": [
        "self-hosting-novu/introduction",
        "self-hosting-novu/deploy-with-docker",
<<<<<<< HEAD
        "self-hosting-novu/s3",
=======
        "self-hosting-novu/kubernetes"
>>>>>>> fed88886
      ]
    },
    {
      "group": "Guides",
      "pages": [
        "guides/add-digest-to-inapp-notifications",
        "guides/add-digest-to-email-notifications",
        "guides/headless-notification-center-guide"
      ]
    },
    {
      "group": "Security & Compliance",
      "pages": ["security-and-compliance/security"]
    },
    {
      "group": "Community & Support",
      "pages": [
        "community/introduction",
        "community/changelog",
        "community/roadmap",
        "community/machine-setup",
        "community/run-in-local-machine",
        "community/monorepo-structure",
        "community/add-a-new-provider"
      ]
    },
    {
      "group": "SDKs & Client Libraries",
      "pages": [
        "sdks/introduction",
        {
          "group": "Client",
          "pages": [
            "sdks/vue",
            "sdks/react",
            "sdks/angular",
            "sdks/web-component",
            "sdks/iframe-embed",
            "sdks/headless-javascript-service"
          ]
        },
        {
          "group": "Server",
          "pages": [
            "sdks/nodejs",
            "sdks/php",
            "sdks/laravel",
            "sdks/python",
            "sdks/kotlin",
            "sdks/java",
            "sdks/ruby",
            "sdks/go",
            "sdks/dotnet"
          ]
        }
      ]
    },
    {
      "group": "Cookbook",
      "pages": ["cookbook/introduction"]
    },
    {
      "group": "Demos",
      "pages": ["demos/introduction"]
    },
    {
      "group": "Use Cases",
      "pages": [
        "use-cases/introduction",
        "use-cases/multiple-delivery-providers",
        "use-cases/embedded-notification-center",
        "use-cases/digest-multiple-events",
        "use-cases/manage-notifications-in-multiple-languages",
        "use-cases/send-notifications-at-any-scale",
        "use-cases/debug-notifications",
        "use-cases/centralized-multiple-legacy-implementations"
      ]
    },
    {
      "group": "FAQs",
      "pages": ["faqs/questions"]
    },
    {
      "group": "Additional Resources",
      "pages": ["additional-resources/glossary"]
    },
    {
      "group": "Events",
      "pages": [
        "api-reference/events/trigger-event",
        "api-reference/events/bulk-trigger-event",
        "api-reference/events/broadcast-event-to-all",
        "api-reference/events/cancel-triggered-event"
      ]
    },
    {
      "group": "Subscribers",
      "pages": [
        "api-reference/subscribers/get-subscribers",
        "api-reference/subscribers/create-subscriber",
        "api-reference/subscribers/bulk-create-subscribers",
        "api-reference/subscribers/get-subscriber",
        "api-reference/subscribers/update-subscriber",
        "api-reference/subscribers/delete-subscriber",
        "api-reference/subscribers/update-subscriber-credentials",
        "api-reference/subscribers/delete-subscriber-credentials-by-providerid",
        "api-reference/subscribers/update-subscriber-online-status",
        "api-reference/subscribers/get-subscriber-preferences",
        "api-reference/subscribers/update-subscriber-preference",
        "api-reference/subscribers/get-in-app-notification-feed-for-a-particular-subscriber",
        "api-reference/subscribers/get-the-unseen-in-app-notifications-count-for-subscribers-feed",
        "api-reference/subscribers/mark-a-subscriber-feed-message-as-seen",
        "api-reference/subscribers/marks-all-the-subscriber-messages-as-read-unread-seen-or-unseen-optionally-you-can-pass-feed-id-or-array-to-mark-messages-of-a-particular-feed",
        "api-reference/subscribers/mark-message-action-as-seen",
        "api-reference/subscribers/handle-providers-oauth-redirect",
        "api-reference/subscribers/handle-chat-oauth"
      ]
    },
    {
      "group": "Topics",
      "pages": [
        "api-reference/topics/filter-topics",
        "api-reference/topics/topic-creation",
        "api-reference/topics/subscribers-addition",
        "api-reference/topics/check-topic-subscriber",
        "api-reference/topics/subscribers-removal",
        "api-reference/topics/get-topic",
        "api-reference/topics/delete-topic",
        "api-reference/topics/rename-a-topic"
      ]
    },
    {
      "group": "Notification",
      "pages": [
        "api-reference/notification/get-notifications",
        "api-reference/notification/get-notification-statistics",
        "api-reference/notification/get-notification-graph-statistics",
        "api-reference/notification/get-notification"
      ]
    },
    {
      "group": "Workflows",
      "pages": [
        "api-reference/workflows/get-workflows",
        "api-reference/workflows/create-workflow",
        "api-reference/workflows/get-workflow",
        "api-reference/workflows/update-workflow",
        "api-reference/workflows/delete-workflow",
        "api-reference/workflows/update-workflow-status"
      ]
    },
    {
      "group": "Workflow groups",
      "pages": [
        "api-reference/workflow-groups/get-workflow-groups",
        "api-reference/workflow-groups/create-workflow-group",
        "api-reference/workflow-groups/get-workflow-group",
        "api-reference/workflow-groups/delete-workflow-group",
        "api-reference/workflow-groups/update-workflow-group"
      ]
    },
    {
      "group": "Notification Templates",
      "pages": [
        "api-reference/notification-templates/get-notification-templates",
        "api-reference/notification-templates/create-notification-template",
        "api-reference/notification-templates/get-notification-template",
        "api-reference/notification-templates/update-notification-template",
        "api-reference/notification-templates/delete-notification-template",
        "api-reference/notification-templates/update-notification-template-status"
      ]
    },
    {
      "group": "Integrations",
      "pages": [
        "api-reference/integrations/get-integrations",
        "api-reference/integrations/create-integration",
        "api-reference/integrations/get-active-integrations",
        "api-reference/integrations/get-webhook-support-status-for-provider",
        "api-reference/integrations/update-integration",
        "api-reference/integrations/delete-integration",
        "api-reference/integrations/set-integration-as-primary",
        "api-reference/integrations/get-v1integrations-limit",
        "api-reference/integrations/get-v1integrationsin-appstatus"
      ]
    },
    {
      "group": "Layouts",
      "pages": [
        "api-reference/layouts/filter-layouts",
        "api-reference/layouts/layout-creation",
        "api-reference/layouts/get-layout",
        "api-reference/layouts/delete-layout",
        "api-reference/layouts/update-a-layout",
        "api-reference/layouts/set-default-layout"
      ]
    },
    {
      "group": "Inbound Parse",
      "pages": [
        "api-reference/inbound-parse/validate-the-mx-record-setup-for-the-inbound-parse-functionality"
      ]
    },
    {
      "group": "Environments",
      "pages": [
        "api-reference/environments/get-current-environment",
        "api-reference/environments/get-environments",
        "api-reference/environments/create-environment",
        "api-reference/environments/update-env-by-id",
        "api-reference/environments/get-api-keys",
        "api-reference/environments/regenerate-api-keys"
      ]
    },
    {
      "group": "Changes",
      "pages": [
        "api-reference/changes/get-changes",
        "api-reference/changes/get-changes-count",
        "api-reference/changes/apply-changes",
        "api-reference/changes/apply-change"
      ]
    },
    {
      "group": "Execution Details",
      "pages": [
        "api-reference/execution-details/get-execution-details"
      ]
    },
    {
      "group": "Feeds",
      "pages": [
        "api-reference/feeds/get-feeds",
        "api-reference/feeds/create-feed",
        "api-reference/feeds/delete-feed"
      ]
    },
    {
      "group": "Tenants",
      "pages": [
        "api-reference/tenants/get-tenants",
        "api-reference/tenants/create-tenant",
        "api-reference/tenants/get-tenant",
        "api-reference/tenants/update-tenant",
        "api-reference/tenants/delete-tenant"
      ]
    },
    {
      "group": "Messages",
      "pages": [
        "api-reference/messages/get-messages",
        "api-reference/messages/delete-message"
      ]
    },
    {
      "group": "Blueprints",
      "pages": [
        "api-reference/get-v1blueprintsgroup-by-category",
        "api-reference/get-v1blueprints"
      ]
    }
  ],
  "backgroundImage": "/background.png",
  "redirects": [
    {
      "source": "/api/client-libraries",
      "destination": "/sdks/introduction"
    }
  ],
  "footerSocials": {
    "twitter": "https://twitter.com/novuhq",
    "github": "https://github.com/novuhq",
    "linkedin": "https://www.linkedin.com/company/novuhq"
  },
  "api": {
    "baseUrl": ["https://api.novu.co"],
    "auth": {
      "method": "key",
      "name": "Authorization",
      "inputPrefix": "ApiKey"
    }
  },
  "integrations": {
    "intercom": "fqe0apnx"
  },
  "versions": [
    "v0.19.0",
    "v0.18.0"
  ]
}<|MERGE_RESOLUTION|>--- conflicted
+++ resolved
@@ -286,11 +286,8 @@
       "pages": [
         "self-hosting-novu/introduction",
         "self-hosting-novu/deploy-with-docker",
-<<<<<<< HEAD
         "self-hosting-novu/s3",
-=======
         "self-hosting-novu/kubernetes"
->>>>>>> fed88886
       ]
     },
     {
