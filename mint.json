--- conflicted
+++ resolved
@@ -200,15 +200,11 @@
     },
     {
       "group": "Account",
-<<<<<<< HEAD
       "pages": [
         "account/authentication",
         "account/sso",
         "account/billing"
       ]
-=======
-      "pages": ["account/authentication", "account/sso"]
->>>>>>> 292c0afa
     },
     {
       "group": "Additional Resources",
