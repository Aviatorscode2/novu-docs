--- conflicted
+++ resolved
@@ -200,15 +200,11 @@
     },
     {
       "group": "Account",
-<<<<<<< HEAD
       "pages": [
         "account/authentication",
         "account/sso",
         "account/billing"
       ]
-=======
-      "pages": ["account/authentication", "account/sso"]
->>>>>>> fd49bc5e
     },
     {
       "group": "Additional Resources",
