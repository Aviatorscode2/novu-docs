--- conflicted
+++ resolved
@@ -216,11 +216,8 @@
     {
       "group": "Account",
       "pages": [
-<<<<<<< HEAD
         "account/authentication"
-=======
         "account/sso"
->>>>>>> 04b9ece1
       ]
     },
     {
