--- conflicted
+++ resolved
@@ -677,10 +677,7 @@
       "group": "Integrations",
       "pages": [
         "echo/integrations/react-email",
-<<<<<<< HEAD
-=======
         "echo/integrations/vue-email"
->>>>>>> 7535170d
       ]
     },
     {
