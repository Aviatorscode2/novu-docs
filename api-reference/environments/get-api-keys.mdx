--- conflicted
+++ resolved
@@ -39,7 +39,14 @@
 }
 ```
 
-<<<<<<< HEAD
+```python Python
+from novu.api import EnvironmentApi
+
+url = "https://api.novu.co"
+api_key = "<NOVU_API_KEY>"
+apiKeys = EnvironmentApi(url, api_key).api_keys()
+```
+
 ```kotlin Kotlin
 import co.novu.Novu
 import co.novu.extensions.apiKeys
@@ -49,14 +56,6 @@
     val apiKeys = novu.apiKeys()
     println(apiKeys)
 }
-=======
-```python Python
-from novu.api import EnvironmentApi
-
-url = "https://api.novu.co"
-api_key = "<NOVU_API_KEY>"
-apiKeys = EnvironmentApi(url, api_key).api_keys()
->>>>>>> 7d5cfbf9
 ```
 
 </RequestExample>
