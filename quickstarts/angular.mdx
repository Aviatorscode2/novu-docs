--- conflicted
+++ resolved
@@ -10,11 +10,7 @@
 
 To follow the steps in this quickstart, you'll need:
 
-<<<<<<< HEAD
-- A Novu account. [Sign up for free](http://web.novu.co/) if you don’t have one yet
-=======
-- A Novu account. [Sign up for free](http://web.novu.co/) if you don’t have one yet.
->>>>>>> b81a60c4
+- A Novu account. [Sign up for free](http://web.novu.co/) if you don’t have one yet
 - Angular CLI (Command Line Interface) installed on your machine
 - Angular version 15 or higher
 
@@ -68,12 +64,7 @@
 
 # Configuring Application Environments
 
-<<<<<<< HEAD
-Using the Angular CLI, start by running the [generate environments command](https://angular.io/cli/generate#environments-command)./
-=======
 Using the Angular CLI, start by running the [generate environments command](https://angular.io/cli/generate#environments-command)
->>>>>>> b81a60c4
-
 shown here to create the `src/environments/`directory and configure the  project to use these files.
 
 ```bash
@@ -82,14 +73,8 @@
 
 Navigate to `my-app/src/environments/environment.ts`  and add the following variables: `subscriberId`, `applicationIdentifier`
 
-<<<<<<< HEAD
 * **`applicationIdentifier`** can be found here: https://web.novu.co/settings
 * **`subscriberId`** can be found here: https://web.novu.co/subscribers
-=======
-**`Application Identifier`** can be found here:https://web.novu.co/settings
-
-**`subscriberId`** can be found here: https://web.novu.co/subscribers
->>>>>>> b81a60c4
 
 ```tsx
 export const environment = {
@@ -101,11 +86,7 @@
 
 Copy and paste the same code into `my-app/src/environments/environment.development.ts`
 
-<<<<<<< HEAD
 These variables are needed for the `GET` request our notification center will make to Novu’s API to push notifications into the feed.
-=======
-These variables are needed for the `GET` request our notification center will make to Novu’s API to actually push notifications into the feed.
->>>>>>> b81a60c4
 
 # Adding Novu Module
 
@@ -200,35 +181,13 @@
 }
 ```
 
-The Angular component is generated as a wrapper around the original React component.  This approach is clever, as it allows Novu's engineers to focus on creating and developing things in the React way.
+The Angular component is generated as a wrapper around the original React component. This approach is clever, as it allows Novu's engineers to focus on creating and developing things in the React way.
 
 Additionally, many other frameworks can still use the created components using the wrapping approach.
 
-<<<<<<< HEAD
 Now head to the `my-app/tsconfig.json` file, we’re going to add `"allowSyntheticDefaultImports": true` to the `compilerOptions` array.
 
 ```diff
-=======
-We need to add `@types/react` as dev dependency for the angular component to work properly.
-
-Open your terminal and navigate to the app root directory and type the following:
-
-```
-npm i [@types/react](https://github.com/types/react)
-
-or
-
-yarn add [@types/react](https://github.com/types/react)
-
-```
-
-Now head to the `my-app/tsconfig.json` file.
-
-And we’re going to add `"allowSyntheticDefaultImports": true` to the `compilerOptions` array.
-
-```json
-/* To learn more about this file see: https://angular.io/config/tsconfig. */
->>>>>>> b81a60c4
 {
   "compilerOptions": {
 +   "allowSyntheticDefaultImports": true,
