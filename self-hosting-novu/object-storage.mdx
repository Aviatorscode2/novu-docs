--- conflicted
+++ resolved
@@ -1,12 +1,8 @@
 ---
 title: "Object Storage (S3, Blob, GCS)"
 description: "Using S3 as a storage backend for your application"
-<<<<<<< HEAD
 icon: "box"
-=======
-icon: "hard-drive"
->>>>>>> 370314b4
----
+
 
 For local development we use [LocalStack.cloud](https://localstack.cloud/). It is utilized as a local emulation of S3 during development.
 
