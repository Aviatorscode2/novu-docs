---
title: "S3"
description: "Using S3 as a storage backend for your application"
icon: "aws"
---

For local development we use [LocalStack.cloud](https://localstack.cloud/). It is utilized as a local emulation of S3 during development.

This might be beneficial for testing and development purposes before transitioning to actual S3 service like in a production environment.

## S3 Configuration

In general, access to the S3 bucket is very permissive.

The following process is used to manage access to the S3 bucket.

General design:

- public read access (for logo and email attachments—all data is open for read to anyone)
- write access is via pre-signed url (client-side PUT to S3 after server-side request)
- private write access (get, put, delete)
- objects are written with organisationIdTenancy/objectId (at least for brand logos)

Specifics for access:

- CORS access on bucket (this is documented)
- bucket object do not need versioning (as all uploads are deemed unique)
- ACL on buckets is 'public-read' (as part of the pre-signed URLs)
- image uploads (as pre-signed) could also have rules to limit (DENY policy) on extension types (although UI also does this but leaves open a vector)
- AWS (specific): ensure that Allow owenership controls is 'BucketOwnerPreferred' to allow ACL access (rather than role/user) (ie PutObjectAcl)

### Example Terraform

```terraform
/**
 * This sets up an S3 bucket for notifications assets (eg photos, documents). The bucket is
 * PUBLIC for read access and needs to be opened up to the API (which is deployed as an ECS task).
 *
 * It also needs to be opened up to worker (to create pre-signed urls for uploads)
 *
 * This bucket is:
 *  * public read access
 *  * private write access to the credentials (added onto the user rather than onto the bucket)
 */

#
# WARNING: this bucket uses IAM Policies and ACL for access
#
#  - @see https://binaryguy.tech/aws/s3/iam-policies-vs-s3-policies-vs-s3-bucket-acls/#:~:text=The%20biggest%20advantage%20of%20using,well%20as%20objects%20in%20it.
#  - @see https://aws.amazon.com/blogs/security/iam-policies-and-bucket-policies-and-acls-oh-my-controlling-access-to-s3-resources/
#  - @see https://stackoverflow.com/questions/47815526/s3-bucket-policy-vs-access-control-list
#
#
# TF: https://www.terraform.io/docs/providers/aws/r/s3_bucket.html
# AWS: http://docs.aws.amazon.com/AmazonS3/latest/dev/UsingBucket.html
# AWS CLI: http://docs.aws.amazon.com/cli/latest/reference/s3api/create-bucket.html
resource "aws_s3_bucket" "notifications" {
  bucket = "${var.environment}-notifications-data"
  # removed for upgrade to aws provider 4.0
  # see https://registry.terraform.io/providers/hashicorp/aws/latest/docs/guides/version-4-upgrade#acl-argument
  # acl    = "private"

  tags = {
    Environment = var.environment
    Terraform   = true
  }
}


# TF: https://registry.terraform.io/providers/hashicorp/aws/latest/docs/resources/s3_bucket_public_access_block
resource "aws_s3_bucket_public_access_block" "notifications" {
  bucket                  = aws_s3_bucket.notifications.id
  block_public_acls       = false
  # This feature protects your bucket from accidentally getting a policy that would enable public access
  # We WANT public access for read
  block_public_policy     = false
  ignore_public_acls      = false
  restrict_public_buckets = false
}


# TF: https://registry.terraform.io/providers/hashicorp/aws/latest/docs/resources/s3_bucket_ownership_controls
# this is required when setting the 'public-read' acl—without it it fails on apply
resource "aws_s3_bucket_ownership_controls" "notifications" {
  bucket = aws_s3_bucket.notifications.id

  rule {
    object_ownership = "BucketOwnerPreferred"
  }
}

# TF: https://registry.terraform.io/providers/hashicorp/aws/latest/docs/resources/s3_bucket_acl
resource "aws_s3_bucket_acl" "notifications" {
  bucket = aws_s3_bucket.notifications.id
  # Defaults to private
  # ["private" "public-read" "public-read-write" "authenticated-read" "aws-exec-read" "log-delivery-write"]
  acl    = "public-read"

  depends_on = [
    aws_s3_bucket_ownership_controls.notifications,
    aws_s3_bucket_public_access_block.notifications,
  ]
}

#
# Note: no point on having vesrioning enabled
#

#
# Restricted CORS policy but increased headers exposed (that could be further restrictred)
#
# TF: https://registry.terraform.io/providers/hashicorp/aws/latest/docs/resources/s3_bucket_cors_configuration
# AWS: https://docs.amplify.aws/lib/storage/getting-started/q/platform/js/#amazon-s3-bucket-cors-policy-setup
resource "aws_s3_bucket_cors_configuration" "notifications" {
  bucket = aws_s3_bucket.notifications.id

  cors_rule {
    allowed_headers = ["*"]
    allowed_methods = [
      "GET",
      "HEAD",
      "PUT",
    ]
    allowed_origins = ["/* OWN FQDN */"]
    expose_headers  = [
      "x-amz-server-side-encryption",
      "x-amz-request-id",
      "x-amz-id-2",
      "x-amz-meta-tag",
      "ETag"
    ]
    max_age_seconds = 3000
  }
}

resource "aws_s3_bucket_policy" "notifications" {
  bucket = aws_s3_bucket.notifications.id
  policy = data.aws_iam_policy_document.notifications-user.json
}

# [Data] IAM policy to define S3 permissions
#
# Restricting users files types to avoid problems (note: hand helds love to upload PDFs)
#
# TF: https://www.terraform.io/docs/providers/aws/d/iam_policy_document.html
# AWS: http://docs.aws.amazon.com/IAM/latest/UserGuide/access_policies.html
# AWS CLI: http://docs.aws.amazon.com/cli/latest/reference/iam/create-policy.html
data "aws_iam_policy_document" "notifications-user" {
  statement {
    sid    = "DenyNonImage"
    effect = "Deny"
    principals {
      identifiers = [aws_iam_user.notifications.arn]
      type        = "AWS"
    }
    actions = [
      # NOTE: this is an ACL permissions
      "s3:PutObjectAcl",
    ]
    not_resources = [
      "${aws_s3_bucket.notifications.arn}/*.png",
      "${aws_s3_bucket.notifications.arn}/*.jpg",
      "${aws_s3_bucket.notifications.arn}/*.jpeg",
      "${aws_s3_bucket.notifications.arn}/*.gif"
    ]
  }
  # NOTE: these rules exist on the user policy
/*
  statement {
    effect = "Allow"
    principals {
      type        = "AWS"
      identifiers = [aws_iam_user.notifications.arn]
    }
    actions = [
      "s3:GetObject",
      "s3:DeleteObject",
      "s3:ListBucket",
      "s3:PutObject",
      # this is the magic spice, because the perms are created via ACL (rather than roles)
      "s3:PutObjectAcl"
    ]
    resources = [
      "${aws_s3_bucket.notifications.arn}*/
/*",
    ]
  }
*/
}

#######################

# TF: https://www.terraform.io/docs/providers/aws/r/iam_policy.html
# AWS: http://docs.aws.amazon.com/IAM/latest/UserGuide/access_policies.html
# AWS CLI: http://docs.aws.amazon.com/cli/latest/reference/iam/create-policy.html
resource "aws_iam_policy" "s3" {
  name        = "ecs-app-${var.environment}-s3"
  description = "Access from the ecs tasks to s3 buckets"
  policy      = data.aws_iam_policy_document.s3.json
}

# [Data] IAM policy to define S3 permissions
# TF: https://www.terraform.io/docs/providers/aws/d/iam_policy_document.html
# AWS: http://docs.aws.amazon.com/IAM/latest/UserGuide/access_policies.html
# AWS CLI: http://docs.aws.amazon.com/cli/latest/reference/iam/create-policy.html
data "aws_iam_policy_document" "s3" {
  statement {
    sid     = ""
    effect  = "Allow"
    actions = [
      "s3:DeleteObject",
      "s3:GetObject",
      "s3:PutObject",
      # this is the magic spice, because the perms are created via ACL (rather than roles)
      "s3:PutObjectAcl",
      "s3:ListBucket"
    ]
    resources = [
      "arn:aws:s3:::${var.assets_bucket}/*"
    ]
  }
}

######################

# Attaches a managed IAM policy to an IAM role for the ecs tasks
# TF: https://www.terraform.io/docs/providers/aws/r/iam_role_policy_attachment.html
# AWS: http://docs.aws.amazon.com/IAM/latest/UserGuide/access_policies_managed-vs-inline.html
# AWS CLI: http://docs.aws.amazon.com/cli/latest/reference/iam/attach-role-policy.html
resource "aws_iam_role_policy_attachment" "s3" {
  role       = aws_iam_role.app_task.name  # need your role attached to whatever is doing the execution (eg workload task)
  policy_arn = aws_iam_policy.s3.arn
}
<<<<<<< HEAD
```

=======

```
>>>>>>> e31167a3
<|MERGE_RESOLUTION|>--- conflicted
+++ resolved
@@ -231,10 +231,4 @@
   role       = aws_iam_role.app_task.name  # need your role attached to whatever is doing the execution (eg workload task)
   policy_arn = aws_iam_policy.s3.arn
 }
-<<<<<<< HEAD
-```
-
-=======
-
-```
->>>>>>> e31167a3
+```