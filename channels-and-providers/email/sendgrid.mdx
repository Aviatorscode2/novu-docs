---
title: 'SendGrid'
description: 'Learn how to use the Sendgrid provider to send email notifications using Novu'
---

You can use the [SendGrid](https://sendgrid.com/) provider to send transactional emails to your customers using the Novu Platform with a single API to create multi-channel experiences.

## Getting Started

To use the Sendgrid provider in the email channel, you will need to create a Sendgrid account and add your API key to the SendGrid integration on the Novu platform.

## Generating an API Key

To generate a new API key in SendGrid, follow these steps:

- Log in to your SendGrid account.
- Click on the **Settings** gear icon in the top right corner of the screen, and then click "API Keys" from the drop-down menu.
- On the API Keys page, click the **Create API Key** button.
- Give the API key a name and select the following permissions
- **Mail Send** - Full Access
- (Optional) Template Engine - Read Only
- Click the **Create & View** button to generate the API key. The key will be displayed on the screen, but you will only be able to view it once, so make sure to save it in a safe place.

NOTE

The access level of the key will determine what actions the API Key can take, so please choose the correct one.

- **Mail Send** - Full Access
- (Optional) Template Engine - Read Only

## Authenticating your [Sender Identity](https://docs.sendgrid.com/for-developers/sending-email/sender-identity)

Before you can send emails on a large scale, you will need to authenticate your Sender Identity. This is due to the latest regulatory changes regarding SPAM rules and email fraud. Most of the providers including Sendgrid require you to authenticate your Sender Identity before you can send emails.

SendGrid allows you to authenticate your sender identity using one of the following methods:

- [Single Sender Verification](https://docs.sendgrid.com/ui/sending-email/sender-verification) - This is the easiest way to authenticate your sender identity.
- [Entire Domain Authentication](https://docs.sendgrid.com/ui/account-and-settings/how-to-set-up-domain-authentication) - This is recommended if you are sending emails from multiple accounts under your domain.

## SendGrid integration with Novu

- Visit the [Integrations store](https://web.novu.co/integrations) on the Novu web dashboard.
- Click on Add a Provider.
- Select SendGrid service.
- Enter your SendGrid API Key.
- Fill in the `From email address` field using the authenticated email from the previous step.
- Click on the `Disabled` button and mark it as `Active`.
<<<<<<< HEAD
- Click on the **Update** button.
- You should now be able to send notifications through SendGrid using Novu.
=======
- Click on the **Connect** button.
- You should now be able to send notifications through SendGrid using Novu.

## FAQs

<AccordionGroup>
  <Accordion title="How to add unsubsribe option in the email sent using sendgrid?">
    SendGrid allows to place the unsubscribe link anywhere in your email if you provide a special tag that you can configure in [sendgrid tracking settings](https://app.sendgrid.com/settings/tracking/) 
    Let's say that your tag is named `UNSUB_LINK`, then you can add this in your novu email html template: 
    `<p style="display: none">Unsubscribe <a href="UNSUB_LINK"> here</a></p>`
  </Accordion>
</AccordionGroup>
>>>>>>> 7fcbd61d
<|MERGE_RESOLUTION|>--- conflicted
+++ resolved
@@ -1,6 +1,6 @@
 ---
-title: 'SendGrid'
-description: 'Learn how to use the Sendgrid provider to send email notifications using Novu'
+title: "SendGrid"
+description: "Learn how to use the Sendgrid provider to send email notifications using Novu"
 ---
 
 You can use the [SendGrid](https://sendgrid.com/) provider to send transactional emails to your customers using the Novu Platform with a single API to create multi-channel experiences.
@@ -45,20 +45,5 @@
 - Enter your SendGrid API Key.
 - Fill in the `From email address` field using the authenticated email from the previous step.
 - Click on the `Disabled` button and mark it as `Active`.
-<<<<<<< HEAD
 - Click on the **Update** button.
-- You should now be able to send notifications through SendGrid using Novu.
-=======
-- Click on the **Connect** button.
-- You should now be able to send notifications through SendGrid using Novu.
-
-## FAQs
-
-<AccordionGroup>
-  <Accordion title="How to add unsubsribe option in the email sent using sendgrid?">
-    SendGrid allows to place the unsubscribe link anywhere in your email if you provide a special tag that you can configure in [sendgrid tracking settings](https://app.sendgrid.com/settings/tracking/) 
-    Let's say that your tag is named `UNSUB_LINK`, then you can add this in your novu email html template: 
-    `<p style="display: none">Unsubscribe <a href="UNSUB_LINK"> here</a></p>`
-  </Accordion>
-</AccordionGroup>
->>>>>>> 7fcbd61d
+- You should now be able to send notifications through SendGrid using Novu.